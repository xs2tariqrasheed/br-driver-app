/**
 * Typography component for standardized text styles.
 *
 * Usage:
 * <Typography type="title" weight="Bold" variant="success">Title</Typography>
 * <Typography type="body" weight="Regular" variant="underline">Body</Typography>
 *
 * - Supports theme-aware color (light/dark) if you add such variants
 * - Default font family: San Francisco (system font, 'System')
 * - All TextProps and accessibility props are supported
 *
 * Required props: type, weight, variant (no default values; must be provided)
 *
 * Supported variants (see styles and constants/typography.ts):
 *   - success, danger, warning, disabled, secondary
 *   - underline, delete, strong, italic, mark
 *
 * Fallback: If a type/weight combination is missing, FALLBACK_FONT_SIZE from constants/typography.ts is used.
 */
import { textColors } from "@/constants/colors";
import * as changeCase from "change-case";
import React from "react";
import { StyleSheet, Text, TextProps, TextStyle } from "react-native";
import {
  DEFAULT_TYPOGRAPHY_TYPE,
  DEFAULT_TYPOGRAPHY_WEIGHT,
  TYPOGRAPHY_COLOR_VARIANT,
  TYPOGRAPHY_TYPE,
  TYPOGRAPHY_VARIANTS,
  TYPOGRAPHY_WEIGHT,
} from "./constants";

<<<<<<< HEAD
export interface TypographyProps extends TextProps {
  type?: TYPOGRAPHY_TYPE;
  weight?: TYPOGRAPHY_WEIGHT;
  variant?: TYPOGRAPHY_COLOR_VARIANT;
=======
interface TypographyProps extends TextProps {
  type: TYPOGRAPHY_TYPE;
  weight: TYPOGRAPHY_WEIGHT;
  variant: TYPOGRAPHY_COLOR_VARIANT;
>>>>>>> b5e02ce4
  children: React.ReactNode;
  style?: TextStyle;
}

const Typography: React.FC<TypographyProps> = ({
  type = DEFAULT_TYPOGRAPHY_TYPE,
  weight = DEFAULT_TYPOGRAPHY_WEIGHT,
  variant,
  children,
  style,
  ...props
}) => {
  weight = changeCase.pascalCase(weight);

  return (
    <Text
      style={[
        styles[`${type}${weight}` as keyof typeof styles],
        styles[variant],
        style,
      ]}
      {...props}
    >
      {children}
    </Text>
  );
};

const styles = StyleSheet.create({
  ...TYPOGRAPHY_VARIANTS,
  success: { color: textColors.green900 },
  danger: { color: textColors.red900 },
  disabled: { color: textColors.grey700, opacity: 0.5 },
  warning: { color: textColors.yellow900 },
  secondary: { color: textColors.blue900 },
  underline: { textDecorationLine: "underline" },
  delete: { textDecorationLine: "line-through" },
  strong: { fontWeight: "bold" },
  italic: { fontStyle: "italic" },
  mark: { backgroundColor: "yellow" },
});

export default Typography;<|MERGE_RESOLUTION|>--- conflicted
+++ resolved
@@ -30,17 +30,10 @@
   TYPOGRAPHY_WEIGHT,
 } from "./constants";
 
-<<<<<<< HEAD
 export interface TypographyProps extends TextProps {
   type?: TYPOGRAPHY_TYPE;
   weight?: TYPOGRAPHY_WEIGHT;
   variant?: TYPOGRAPHY_COLOR_VARIANT;
-=======
-interface TypographyProps extends TextProps {
-  type: TYPOGRAPHY_TYPE;
-  weight: TYPOGRAPHY_WEIGHT;
-  variant: TYPOGRAPHY_COLOR_VARIANT;
->>>>>>> b5e02ce4
   children: React.ReactNode;
   style?: TextStyle;
 }
